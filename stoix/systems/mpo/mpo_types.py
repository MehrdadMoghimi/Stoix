--- conflicted
+++ resolved
@@ -3,16 +3,11 @@
 import chex
 import optax
 from flashbax.buffers.trajectory_buffer import BufferState
+from flax.core.frozen_dict import FrozenDict
 from jumanji.types import TimeStep
 from typing_extensions import NamedTuple
 
-<<<<<<< HEAD
-from stoix.base_types import Action, Done, LogEnvState, Truncated
-from stoix.systems.ppo.ppo_types import ActorCriticOptStates, ActorCriticParams
-from stoix.systems.q_learning.dqn_types import QsAndTarget
-=======
 from stoix.base_types import Action, Done, LogEnvState, OnlineAndTarget, Truncated
->>>>>>> cd289380
 
 
 class SequenceStep(NamedTuple):
@@ -38,13 +33,8 @@
 
 
 class MPOParams(NamedTuple):
-<<<<<<< HEAD
-    actor_params: ActorAndTarget
-    q_params: QsAndTarget
-=======
     actor_params: OnlineAndTarget
     q_params: OnlineAndTarget
->>>>>>> cd289380
     dual_params: Union[DualParams, CategoricalDualParams]
 
 
@@ -109,8 +99,8 @@
 
 
 class VMPOParams(NamedTuple):
-    actor_params: ActorAndTarget
-    critic_params: QsAndTarget
+    actor_params: OnlineAndTarget
+    critic_params: FrozenDict
     dual_params: Union[DualParams, CategoricalDualParams]
 
 
@@ -121,9 +111,8 @@
 
 
 class VMPOLearnerState(NamedTuple):
-
-    params: ActorCriticParams
-    opt_states: ActorCriticOptStates
+    params: VMPOParams
+    opt_states: VMPOOptStates
     key: chex.PRNGKey
     env_state: LogEnvState
     timestep: TimeStep
